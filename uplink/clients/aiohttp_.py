"""
This module defines an :py:class:`aiohttp.ClientSession` adapter
that returns awaitable responses.

This client is an optional feature and requires the :py:mod:`aiohttp`
package. For example, here's how to install this extra using pip::

    $ pip install uplink[aiohttp]
"""
# Standard library imports
import atexit
import asyncio
import collections
import threading

from concurrent import futures

# Third party imports
try:
    import aiohttp
except ImportError:  # pragma: no cover
    aiohttp = None

# Local imports
from uplink.clients import interfaces, register


def threaded_callback(callback):
    coroutine_callback = asyncio.coroutine(callback)

    @asyncio.coroutine
    def new_callback(response):
        yield from response.text()
        response = ThreadedResponse(response)
        response = yield from coroutine_callback(response)
        if isinstance(response, ThreadedResponse):
            return response.unwrap()
        else:
            return response

    return new_callback


class AiohttpClient(interfaces.HttpClientAdapter):
    """
    An :py:mod:`aiohttp` client that creates awaitable responses.

    Args:
        session (:py:class:`aiohttp.ClientSession`, optional):
            The session that should handle sending requests. If this
            argument is omitted or set to :py:obj:`None`, a new session
            will be created.
    """

    __ARG_SPEC = collections.namedtuple("__ARG_SPEC", "args kwargs")

<<<<<<< HEAD
    def __init__(self, session=None, _sync_callback_adapter=threaded_callback):
        if aiohttp is None:
            raise NotImplementedError("`aiohttp` is not installed.")
=======
    def __init__(self, session=None):
>>>>>>> 481289dd
        if session is None:
            session = self.__ARG_SPEC((), {})
        self._session = session
        self._sync_callback_adapter = threaded_callback

    def create_request(self):
        return Request(self)

    @asyncio.coroutine
    def session(self):
        """Returns the underlying `aiohttp.ClientSession`."""
        if isinstance(self._session, self.__ARG_SPEC):
            args, kwargs = self._session
            self._session = aiohttp.ClientSession(*args, **kwargs)
            atexit.register(self._session.close)
        return self._session

    def wrap_callback(self, callback):
        if not asyncio.iscoroutinefunction(callback):
            callback = self._sync_callback_adapter(callback)
        return callback

    @staticmethod
    @register.handler
    def with_session(session, *args, **kwargs):
        """
        Builds a client instance if the first argument is a
        :py:class:`aiohttp.ClientSession`. Otherwise, return :py:obj:`None`.
        """
        if isinstance(session, aiohttp.ClientSession):
            return AiohttpClient(session, *args, **kwargs)

    @classmethod
    def create(cls, *args, **kwargs):
        """
        Builds a client instance with
        :py:class:`aiohttp.ClientSession` arguments.

        Instead of directly initializing this class with a
        :py:class:`aiohttp.ClientSession`, use this method to have the
        client lazily construct a session when sending the first
        request. Hence, this method guarantees that the creation of the
        underlying session happens inside of a coroutine.

        Args:
            *args: positional arguments that
                :py:class:`aiohttp.ClientSession` takes.
            **kwargs: keyword arguments that
                :py:class:`aiohttp.ClientSession` takes.
        """
        session_build_args = cls.__ARG_SPEC(args, kwargs)
        return AiohttpClient(session=session_build_args)


class Request(interfaces.Request):

    def __init__(self, client):
        self._client = client
        self._callback = None

    @asyncio.coroutine
    def send(self, method, url, extras):
        session = yield from self._client.session()
        response = yield from session.request(method, url, **extras)
        if self._callback is not None:
            response = yield from self._callback(response)
        return response

    def add_callback(self, callback):
        self._callback = self._client.wrap_callback(callback)


class ThreadedCoroutine(object):

    def __init__(self, coroutine):
        self.__coroutine = coroutine

    def __call__(self, *args, **kwargs):
        with AsyncioExecutor() as executor:
            future = executor.submit(self.__coroutine, *args, **kwargs)
            result = future.result()
        return result


class ThreadedResponse(object):

    def __init__(self, response):
        self.__response = response

    def __getattr__(self, item):
        value = getattr(self.__response, item)
        if asyncio.iscoroutinefunction(value):
            return ThreadedCoroutine(value)
        return value

    def unwrap(self):
        return self.__response


class AsyncioExecutor(futures.Executor):
    """
    Executor that runs asyncio coroutines in a shadow thread.

    Credit to Vincent Michel, who wrote the original implementation:
    https://gist.github.com/vxgmichel/d16e66d1107a369877f6ef7e646ac2e5
    """

    def __init__(self):
        self._loop = asyncio.new_event_loop()
        self._thread = threading.Thread(target=self._target)
        self._thread.start()

    def _target(self):
        asyncio.set_event_loop(self._loop)
        self._loop.run_forever()

    def submit(self, fn, *args, **kwargs):
        coro = fn(*args, **kwargs)
        return asyncio.run_coroutine_threadsafe(coro, self._loop)

    def shutdown(self, wait=True):
        self._loop.call_soon_threadsafe(self._loop.stop)
        if wait:
            self._thread.join()<|MERGE_RESOLUTION|>--- conflicted
+++ resolved
@@ -54,13 +54,7 @@
 
     __ARG_SPEC = collections.namedtuple("__ARG_SPEC", "args kwargs")
 
-<<<<<<< HEAD
-    def __init__(self, session=None, _sync_callback_adapter=threaded_callback):
-        if aiohttp is None:
-            raise NotImplementedError("`aiohttp` is not installed.")
-=======
     def __init__(self, session=None):
->>>>>>> 481289dd
         if session is None:
             session = self.__ARG_SPEC((), {})
         self._session = session
